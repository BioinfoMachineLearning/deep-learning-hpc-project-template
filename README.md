--- conflicted
+++ resolved
@@ -1,4 +1,5 @@
 ### Deep learning project seed
+
 Use this seed to start new deep learning / ML projects.
 
 - Built in setup.py
@@ -7,21 +8,23 @@
 - Badges
 - Bibtex
 
-#### Goals  
-The goal of this seed is to structure ML paper-code the same so that work can easily be extended and replicated.   
+#### Goals
 
-### DELETE EVERYTHING ABOVE FOR YOUR PROJECT  
+The goal of this seed is to structure ML paper-code the same so that work can easily be extended and replicated.
+
+### DELETE EVERYTHING ABOVE FOR YOUR PROJECT
+
  
 ---
 
 <div align="center">    
- 
-# Your HPC Project Name     
+
+# Your HPC Project Name
 
 [![Paper](http://img.shields.io/badge/paper-arxiv.1001.2234-B31B1B.svg)](https://www.nature.com/articles/nature14539)
 [![Conference](http://img.shields.io/badge/NeurIPS-2019-4b44ce.svg)](https://papers.nips.cc/book/advances-in-neural-information-processing-systems-31-2018)
 [![Conference](http://img.shields.io/badge/ICLR-2019-4b44ce.svg)](https://papers.nips.cc/book/advances-in-neural-information-processing-systems-31-2018)
-[![Conference](http://img.shields.io/badge/AnyConference-year-4b44ce.svg)](https://papers.nips.cc/book/advances-in-neural-information-processing-systems-31-2018)  
+[![Conference](http://img.shields.io/badge/AnyConference-year-4b44ce.svg)](https://papers.nips.cc/book/advances-in-neural-information-processing-systems-31-2018)
 <!--
 ARXIV   
 [![Paper](http://img.shields.io/badge/arxiv-math.co:1480.1111-B31B1B.svg)](https://www.nature.com/articles/nature14539)
@@ -33,12 +36,15 @@
 Conference   
 -->   
 </div>
- 
-## Description   
-What it does   
 
-## How to run   
+## Description
+
+What it does
+
+## How to run
+
 First, create a Conda environment for the project:
+
 ```bash
 # Clone project   
 git clone https://github.com/YourGithubName/deep-learning-hpc-project-template
@@ -78,40 +84,38 @@
 ```
 
 (If on HPC cluster) Install all project dependencies:
+
 ```bash
 # Install project as a pip dependency in the Conda environment currently activated:
 pip3 install -e .
 
 # Install external pip dependencies in the Conda environment currently activated:
 pip3 install -r requirements.txt
-<<<<<<< HEAD
-
-# Install pip dependencies used for unit testing in the Conda environment currently activated:
-pip3 install -r tests/requirements.txt
- ```   
-
-Configure Weights and Biases (Wandb) to point to project directory for config details:
-```bash
-export WANDB_CONFIG_DIR=.
- ```   
-=======
 
 # Install pip dependencies used for unit testing in the Conda environment currently activated:
 pip3 install -r tests/requirements.txt
  ```
->>>>>>> 6dcc1a4c
 
- Then, navigate to any file and run it:
+Configure Weights and Biases (Wandb) to point to project directory for config details:
+
+```bash
+export WANDB_CONFIG_DIR=.
+ ```   
+
+Then, navigate to any file and run it:
+
  ```bash
 # Module folder
 cd project
 
 # Run module (example: mnist as your main contribution)   
-python lit_image_classifier.py
+python lit_image_classifier.py    
 ```
 
 ## Imports
+
 This project is set up as a package which means you can now easily import any file into any other file like so:
+
 ```python
 from project.datasets.mnist import mnist
 from project.lit_image_classifier import LitClassifier
@@ -131,7 +135,8 @@
 trainer.test(test_dataloaders=test)
 ```
 
-### Citation   
+### Citation
+
 ```
 @article{YourName,
   title={Your Title},
